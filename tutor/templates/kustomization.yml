---
apiVersion: kustomize.config.k8s.io/v1beta1
kind: Kustomization
resources:
- k8s/namespace.yml
- k8s/deployments.yml
- k8s/jobs.yml
- k8s/services.yml
- k8s/volumes.yml
{{ patch("kustomization-resources") }}

# namespace to deploy all Resources to
namespace: {{ K8S_NAMESPACE }}

# annotations added to all Resources
# https://kubectl.docs.kubernetes.io/references/kustomize/kustomization/commonannotations/
commonAnnotations:
  app.kubernetes.io/version: {{ TUTOR_VERSION }}

# labels (and label selectors) added to all Resources
# https://kubernetes.io/docs/concepts/overview/working-with-objects/common-labels/
# https://kubectl.docs.kubernetes.io/references/kustomize/kustomization/commonlabels/
commonLabels:
  app.kubernetes.io/instance: openedx-{{ ID }}
  app.kubernetes.io/part-of: openedx
  app.kubernetes.io/managed-by: tutor
  {{ patch("kustomization-commonlabels")|indent(2) }}

configMapGenerator:
- name: caddy-config
  files:
  - apps/caddy/Caddyfile
- name: openedx-settings-lms
  files:{% for file in "apps/openedx/settings/lms"|walk_templates %}
  - {{ file }}{% endfor %}
  options:
    labels:
        app.kubernetes.io/name: openedx
- name: openedx-settings-cms
  files:{% for file in "apps/openedx/settings/cms"|walk_templates %}
  - {{ file }}{% endfor %}
  options:
    labels:
        app.kubernetes.io/name: openedx
- name: openedx-config
  files:{% for file in "apps/openedx/config"|walk_templates %}
  - {{ file }}{% endfor %}
<<<<<<< HEAD
=======
  options:
    labels:
        app.kubernetes.io/name: openedx
>>>>>>> 4bfaa80b
- name: redis-config
  files:
  - apps/redis/redis.conf
  options:
    labels:
        app.kubernetes.io/name: redis
{{ patch("kustomization-configmapgenerator") }}

{{ patch("kustomization") }}<|MERGE_RESOLUTION|>--- conflicted
+++ resolved
@@ -45,12 +45,9 @@
 - name: openedx-config
   files:{% for file in "apps/openedx/config"|walk_templates %}
   - {{ file }}{% endfor %}
-<<<<<<< HEAD
-=======
   options:
     labels:
         app.kubernetes.io/name: openedx
->>>>>>> 4bfaa80b
 - name: redis-config
   files:
   - apps/redis/redis.conf
