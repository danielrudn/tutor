--- conflicted
+++ resolved
@@ -2,13 +2,9 @@
 
 Note: Breaking changes between versions are indicated by "💥".
 
-<<<<<<< HEAD
+- [Bugfix] Make it possible for plugins to implement the "caddyfile" patch without relying on the "port" local variable.
 - 💥[Improvement] Move the Open edX forum to a [dedicated plugin](https://github.com/overhangio/tutor-forum/) (#450).
 - [Bugfix] Fix frontend failure during login to the LMS.
-=======
-- [Bugfix] Make it possible for plugins to implement the "caddyfile" patch without relying on the "port" local variable.
-- 💥[Improvement] Move the Open edX forum to a [dedicated plugin](https://github.com/overhangio/tutor-forum/) (#450).
->>>>>>> 72baae0e
 - 💥[Improvement] Get rid of the "tutor-openedx" package, which is no longer supported.
 - [Bugfix] Fix running Caddy container in k8s, which should always be the case even if `ENABLE_WEB_PROXY` is false.
 - 💥[Improvement] Run all services as unprivileged containers, for better security. This has multiple consequences:
