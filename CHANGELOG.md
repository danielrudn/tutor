--- conflicted
+++ resolved
@@ -4,10 +4,7 @@
 
 ## Unreleased
 
-<<<<<<< HEAD
-=======
 - [Improvement] Make `tutor plugins list` print plugins sorted by name.
->>>>>>> 72baae0e
 - [Improvement] Ignore Python plugins which cannot be loaded.
 
 ## v12.1.6 (2021-11-02)
